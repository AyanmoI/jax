--- conflicted
+++ resolved
@@ -2764,28 +2764,26 @@
     jtu.check_grads(batched_scan_over_mul, (x_batch, coeff), order=2,
                     modes=['rev'])
 
-<<<<<<< HEAD
+  def test_jit_inline(self):
+    @partial(api.jit, inline=False)
+    def f(x):
+      return x * 2
+
+    jaxpr = api.make_jaxpr(f)(3)
+    self.assertIn('xla_call', str(jaxpr))
+
+    @partial(api.jit, inline=True)
+    def f(x):
+      return x * 2
+
+    jaxpr = api.make_jaxpr(f)(3)
+    self.assertNotIn('xla_call', str(jaxpr))
+
   def test_jnp_array_doesnt_device_put(self):
     with jtu.count_device_put() as count:
       api.make_jaxpr(lambda: jnp.array(3))()
     self.assertEqual(count[0], 0)
-=======
-  def test_jit_inline(self):
-    @partial(api.jit, inline=False)
-    def f(x):
-      return x * 2
-
-    jaxpr = api.make_jaxpr(f)(3)
-    self.assertIn('xla_call', str(jaxpr))
-
-    @partial(api.jit, inline=True)
-    def f(x):
-      return x * 2
-
-    jaxpr = api.make_jaxpr(f)(3)
-    self.assertNotIn('xla_call', str(jaxpr))
-
->>>>>>> c3553d22
+
 
 class RematTest(jtu.JaxTestCase):
 
